import math
from typing import Sequence, Union

import distrax
import jax
import jax.numpy as jnp
from flax import nnx
from omegaconf import DictConfig

from src.algorithms import utils
from gymnax.environments.spaces import Box, Discrete

from src.networks.encoders import AtariCNNEncoder, MinatarConvNet
from src.networks.policy_heads import DiscretePolicyHead, TanhGaussianPolicyHead
from src.networks.value_heads import (
    CategoricalContinuousQNetworkHead,
    CategoricalDiscreteQNetworkHead,
)
from src.networks.common import MLP, Identity, StateActionInput


class Critic(nnx.Module):
    def __init__(
        self,
        feature_encoder: nnx.Module,
        q_network: nnx.Module,
        prediction_network: nnx.Module = None,
        asymmetric_obs: bool = False,
        is_discrete: bool = False,
    ):
        self.feature_encoder = feature_encoder
        self.q_network = q_network
        self.prediction_network = prediction_network
        self.asymmetric_obs = asymmetric_obs
        self.is_discrete = is_discrete

    def __call__(self, obs: jax.Array, action: jax.Array = None) -> jax.Array:
        if self.asymmetric_obs:
            assert (
                isinstance(obs, dict) and "privileged_state" in obs
            ), "Privileged state must be provided for asymmetric observations."
            obs = obs["privileged_state"]

        if self.is_discrete:
            features = self.feature_encoder(obs)
            output = self.q_network(features, action)
        else:
            features = self.feature_encoder(obs, action)
            output = self.q_network(features)

        output["embed"] = features
        if self.prediction_network is not None:
            pred = self.prediction_network(features)
            output["pred_features"] = pred[..., :-1]
            output["pred_rew"] = pred[..., -1:]
        return output


class Actor(nnx.Module):
    def __init__(
        self,
        feature_encoder: nnx.Module,
        policy_head: nnx.Module,
        kl_start: float = 0.1,
        ent_start: float = 0.1,
        asymmetric_obs: bool = False,
    ):
        self.feature_encoder = feature_encoder
        self.policy_head = policy_head
        self.asymmetric_obs = asymmetric_obs
        self.log_lagrangian = nnx.Param(jnp.ones(1) * math.log(kl_start))
        self.log_temperature = nnx.Param(jnp.ones(1) * math.log(ent_start))

    def __call__(self, obs: jax.Array, scale: jax.Array = 1.0) -> distrax.Distribution:
        if self.asymmetric_obs:
            assert (
                isinstance(obs, dict) and "state" in obs
            ), "State must be provided for actor."
            obs = obs["state"]
        features = self.feature_encoder(obs)
        return self.policy_head(features, scale=scale, deterministic=False)

    def det_action(self, obs: jax.Array) -> jax.Array:
        if self.asymmetric_obs:
            assert (
                isinstance(obs, dict) and "state" in obs
            ), "State must be provided for actor."
            obs = obs["state"]
        features = self.feature_encoder(obs)
        return self.policy_head(features, deterministic=True)

    def temperature(self) -> jax.Array:
        return jnp.exp(self.log_temperature.value)

    def lagrangian(self) -> jax.Array:
        return jnp.exp(self.log_lagrangian.value)


def make_continuous_actor(
    cfg: DictConfig,
    observation_space: Box,
    action_space: Box,
    encoder: nnx.Module = None,
    *,
    rngs: nnx.Rngs,
) -> Actor:
    hparams = cfg.algorithm
    if cfg.env.get("asymmetric_observation", False):
        actor_observation_space = observation_space.spaces["state"]
    else:
        actor_observation_space = observation_space
    if encoder is not None:
        actor_encoder = encoder
    else:
        actor_encoder = MLP(
            in_features=actor_observation_space.shape[0],
            out_features=action_space.shape[0] * 2,
            hidden_dim=hparams.actor_hidden_dim,
            hidden_activation=nnx.swish,
            output_activation=None,
            use_norm=hparams.use_actor_norm,
            use_output_norm=False,
            layers=hparams.num_actor_layers,
            hidden_skip=hparams.use_actor_skip,
            output_skip=hparams.use_actor_skip,
            rngs=rngs,
        )
    actor = Actor(
        feature_encoder=actor_encoder,
        policy_head=TanhGaussianPolicyHead(min_std=hparams.actor_min_std),
        kl_start=hparams.kl_start,
        ent_start=hparams.ent_start,
        asymmetric_obs=cfg.env.get("asymmetric_observation", False),
    )
    return actor


def make_continuous_critic(
    cfg: DictConfig,
    observation_space: Box,
    action_space: Box,
    encoder: nnx.Module = None,
    *,
    rngs: nnx.Rngs,
) -> Critic:
    hparams = cfg.algorithm
    if encoder is not None:
        feature_encoder = encoder
    else:
        feature_encoder = nnx.Sequential(
            StateActionInput(
                concatenate=True,
            ),
            MLP(
                in_features=observation_space.shape[0] + action_space.shape[0],
                out_features=hparams.critic_hidden_dim,
                hidden_dim=hparams.critic_hidden_dim,
                hidden_activation=nnx.swish,
                output_activation=None,
                use_norm=hparams.use_critic_norm,
                use_output_norm=False,
                layers=hparams.num_critic_encoder_layers,
                hidden_skip=hparams.use_critic_skip,
                output_skip=hparams.use_critic_skip,
                rngs=rngs,
            ),
        )

    q_network = nnx.Sequential(
        MLP(
            in_features=hparams.critic_hidden_dim,
            out_features=hparams.num_bins,
            hidden_dim=hparams.critic_hidden_dim,
            hidden_activation=nnx.swish,
            output_activation=None,
            use_norm=hparams.use_critic_norm,
            use_output_norm=False,
            layers=hparams.num_critic_head_layers,
            input_activation=not hparams.use_simplical_embedding,
            input_skip=hparams.use_critic_skip,
            hidden_skip=hparams.use_critic_skip,
            rngs=rngs,
        ),
        CategoricalContinuousQNetworkHead(
            num_bins=hparams.num_bins,
            vmin=hparams.vmin,
            vmax=hparams.vmax,
        ),
    )
    pred_module = MLP(
        in_features=hparams.critic_hidden_dim,
        out_features=hparams.critic_hidden_dim + 1,
        hidden_dim=hparams.critic_hidden_dim,
        hidden_activation=nnx.swish,
        output_activation=None,
        use_norm=hparams.use_critic_norm,
        use_output_norm=None,
        layers=hparams.num_critic_pred_layers,
        input_activation=not hparams.use_simplical_embedding,
        input_skip=hparams.use_critic_skip,
        hidden_skip=hparams.use_critic_skip,
        output_skip=False,
        rngs=rngs,
    )
    critic = Critic(
        feature_encoder=feature_encoder,
        q_network=q_network,
        prediction_network=pred_module,
        asymmetric_obs=cfg.env.get("asymmetric_observation", False),
        is_discrete=False,
    )
    return critic


def make_discrete_actor(
    cfg: DictConfig,
    observation_space: Box,
    action_space: Discrete,
    encoder: nnx.Module = None,
    *,
    rngs: nnx.Rngs,
) -> Actor:
    hparams = cfg.algorithm
    if encoder is not None:
        actor_encoder = encoder
    else:
        actor_encoder = MLP(
            in_features=observation_space.shape[0],
            out_features=action_space.n,
            hidden_dim=hparams.actor_hidden_dim,
            hidden_activation=nnx.swish,
            output_activation=None,
            use_norm=hparams.use_actor_norm,
            use_output_norm=False,
            layers=hparams.num_actor_layers,
            hidden_skip=hparams.use_actor_skip,
            output_skip=hparams.use_actor_skip,
            rngs=rngs,
        )
<<<<<<< HEAD
    actor = Actor(
        feature_encoder=actor_encoder,
        policy_head=DiscretePolicyHead(),
        kl_start=hparams.kl_start,
        ent_start=hparams.ent_start,
        asymmetric_obs=cfg.env.get("asymmetric_observation", False),
    )
    return actor


def make_discrete_critic(
    cfg: DictConfig,
    observation_space: Box,
    action_space: Discrete,
    encoder: nnx.Module = None,
    *,
    rngs: nnx.Rngs,
) -> Critic:
    hparams = cfg.algorithm
    if encoder is not None:
        feature_encoder = encoder
    else:
        feature_encoder = MLP(
=======
        start_value = math.log(ent_start)
        kl_start_value = math.log(kl_start)
        self.temperature_log_param = nnx.Param(jnp.ones(1) * start_value)
        self.lagrangian_log_param = nnx.Param(jnp.ones(1) * kl_start_value)
        self.min_std = min_std
        self.d = action_space.shape[0]

    def actor(
        self, obs: jax.Array, scale: float | jax.Array = 1.0
    ) -> distrax.Distribution:
        loc = self.actor_module(obs)
        loc, log_std = jnp.split(loc, 2, axis=-1)
        std = (jnp.exp(log_std) + self.min_std) * scale
        pi = distrax.Transformed(distrax.Normal(loc=loc, scale=std), distrax.Tanh())
        pi = distrax.Independent(pi, reinterpreted_batch_ndims=1)
        return pi

    def det_action(self, obs: jax.Array) -> jax.Array:
        loc = self.actor_module(obs)
        loc, _ = jnp.split(loc, 2, axis=-1)
        return jnp.tanh(loc)

    def temperature(self) -> jax.Array:
        return jnp.exp(self.temperature_log_param.value)

    def lagrangian(self) -> jax.Array:
        return jnp.exp(self.lagrangian_log_param.value)

    def __call__(self, obs: jax.Array) -> jax.Array:
        loc = self.actor_module(obs)
        loc, std = jnp.split(loc, 2, axis=-1)
        return jnp.tanh(loc), std, self.temperature(), self.lagrangian()


class GumbleSoftmaxDistribution(distrax.Distribution):
    def __init__(self, logits: jax.Array, temperature: jax.Array):
        self.logits = logits
        self.temperature = temperature

    def sample(self, seed=None):
        return distrax.RelaxedOneHotCategorical(
            temperature=self.temperature, logits=self.logits
        ).sample(seed=seed)

    def log_prob(self, value: jax.Array) -> jax.Array:
        return distrax.RelaxedOneHotCategorical(
            temperature=self.temperature, logits=self.logits
        ).log_prob(value)

    def sample_and_log_prob(self, *, seed, sample_shape=...):
        sample = self.sample(seed=seed)
        log_prob = self.log_prob(sample)
        return sample, log_prob


class SACDiscreteActorNetworks(nnx.Module):
    def __init__(
        self,
        observation_space: Box,
        action_space: Discrete,
        hidden_dim: int = 512,
        ent_start: float = 0.1,
        kl_start: float = 0.1,
        use_norm: bool = True,
        layers: int = 2,
        min_std: float = 0.1,
        use_skip: bool = False,
        *,
        rngs: nnx.Rngs,
    ):
        self.actor_module = FCNN(
>>>>>>> eb285263
            in_features=observation_space.shape[0],
            out_features=hparams.critic_hidden_dim,
            hidden_dim=hparams.critic_hidden_dim,
            hidden_activation=nnx.swish,
            output_activation=None,
            use_norm=hparams.use_critic_norm,
            use_output_norm=False,
            layers=hparams.num_critic_encoder_layers,
            hidden_skip=hparams.use_critic_skip,
            output_skip=hparams.use_critic_skip,
            rngs=rngs,
        )
<<<<<<< HEAD
=======
        start_value = math.log(ent_start)
        kl_start_value = math.log(kl_start)
        self.temperature_log_param = nnx.Param(jnp.ones(1) * start_value)
        self.lagrangian_log_param = nnx.Param(jnp.ones(1) * kl_start_value)
        self.min_std = min_std
        self.d = action_space.n

    def actor(
        self, obs: jax.Array, scale: float | jax.Array = 1.0
    ) -> distrax.Distribution:
        loc = self.actor_module(obs)
        pi = distrax.Categorical(logits=loc / scale)
        return pi

    def det_action(self, obs: jax.Array) -> jax.Array:
        loc = self.actor_module(obs)
        return jnp.argmax(loc, axis=-1)

    def temperature(self) -> jax.Array:
        return jnp.exp(self.temperature_log_param.value)

    def lagrangian(self) -> jax.Array:
        return jnp.exp(self.lagrangian_log_param.value)



class Critic(nnx.Module):
    def __init__(
        self,
        q_network: ContinuousCategoricalCriticNetwork | DiscreteCategoricalCriticNetwork,
        asymmetric_obs: bool = False,
    ):
        self.q_network = q_network
        self.asymmetric_obs = asymmetric_obs

    def __call__(self, obs: jax.Array, action: jax.Array = None) -> jax.Array:
        if self.asymmetric_obs:
            assert (
                isinstance(obs, dict) and "privileged_state" in obs
            ), "Privileged state must be provided for asymmetric observations."
            obs = obs["privileged_state"]
        return self.q_network(obs, action)
    
class Actor(nnx.Module):
    def __init__(
        self,
        actor_network: SACActorNetworks | SACDiscreteActorNetworks,
        asymmetric_obs: bool = False,
    ):
        self.actor_network = actor_network
        self.asymmetric_obs = asymmetric_obs
        self.d = actor_network.d
>>>>>>> eb285263

    q_network = nnx.Sequential(
        StateActionInput(
            state_encoder=MLP(
                in_features=hparams.critic_hidden_dim,
                out_features=hparams.num_bins * action_space.n,
                hidden_dim=hparams.critic_hidden_dim,
                hidden_activation=nnx.swish,
                output_activation=None,
                use_norm=hparams.use_critic_norm,
                use_output_norm=False,
                layers=hparams.num_critic_head_layers,
                input_activation=not hparams.use_simplical_embedding,
                input_skip=hparams.use_critic_skip,
                hidden_skip=hparams.use_critic_skip,
                rngs=rngs,
            ),
            concatenate=False,
        ),
        CategoricalDiscreteQNetworkHead(
            num_bins=hparams.num_bins,
            vmin=hparams.vmin,
            vmax=hparams.vmax,
        ),
    )
    pred_module = MLP(
        in_features=hparams.critic_hidden_dim,
        out_features=hparams.critic_hidden_dim + 1,
        hidden_dim=hparams.critic_hidden_dim,
        hidden_activation=nnx.swish,
        output_activation=None,
        use_norm=hparams.use_critic_norm,
        use_output_norm=None,
        layers=hparams.num_critic_pred_layers,
        input_activation=not hparams.use_simplical_embedding,
        input_skip=hparams.use_critic_skip,
        hidden_skip=hparams.use_critic_skip,
        output_skip=False,
        rngs=rngs,
    )
    critic = Critic(
        feature_encoder=feature_encoder,
        q_network=q_network,
        prediction_network=pred_module,
        asymmetric_obs=cfg.env.get("asymmetric_observation", False),
        is_discrete=True,
    )
    return critic


def make_continuous_ff_networks(
    cfg: DictConfig,
    observation_space: Box,
    action_space: Box,
    *,
    rngs: nnx.Rngs,
) -> tuple[Actor, Critic]:
    if cfg.env.get("asymmetric_observation", False):
        q_observation_space = observation_space.spaces["privileged_state"]
        actor_observation_space = observation_space.spaces["state"]
    else:
        q_observation_space = observation_space
        actor_observation_space = observation_space

    actor = make_continuous_actor(
        cfg,
        observation_space=actor_observation_space,
        action_space=action_space,
        rngs=rngs,
    )
    critic = make_continuous_critic(
        cfg,
        observation_space=q_observation_space,
        action_space=action_space,
        rngs=rngs,
    )
    return actor, critic


def make_discrete_ff_networks(
    cfg: DictConfig,
    observation_space: Box,
    action_space: Discrete,
    *,
    rngs: nnx.Rngs,
) -> tuple[Actor, Critic]:
    if cfg.env.get("asymmetric_observation", False):
        q_observation_space = observation_space.spaces["privileged_state"]
        actor_observation_space = observation_space.spaces["state"]
    else:
        q_observation_space = observation_space
        actor_observation_space = observation_space

    actor = make_discrete_actor(
        cfg,
        observation_space=actor_observation_space,
        action_space=action_space,
        rngs=rngs,
    )
    critic = make_discrete_critic(
        cfg,
        observation_space=q_observation_space,
        action_space=action_space,
        rngs=rngs,
    )
    return actor, critic


def make_minatar_ff_networks(
    cfg: DictConfig,
    observation_space: Box,
    action_space: Discrete,
    *,
    rngs: nnx.Rngs,
) -> tuple[Actor, Critic]:
    cnn = MinatarConvNet(
        in_features=observation_space.shape[-1],
        normalization=nnx.LayerNorm,
        hidden_dim=cfg.algorithm.critic_hidden_dim,
        rngs=rngs,
    )
    actor_encoder = nnx.Sequential(
        nnx.clone(cnn),
        nnx.relu,
        nnx.Linear(
            in_features=cfg.algorithm.critic_hidden_dim,
            out_features=action_space.n,
            rngs=rngs,
        ),
    )
    actor = make_discrete_actor(
        cfg,
        observation_space=observation_space,
        action_space=action_space,
        encoder=actor_encoder,
        rngs=rngs,
    )
    critic = make_discrete_critic(
        cfg,
        observation_space=observation_space,
        action_space=action_space,
        encoder=nnx.clone(cnn),
        rngs=rngs,
    )
    return actor, critic

def make_atari_ff_networks(
    cfg: DictConfig,
    observation_space: Box,
    action_space: Discrete,
    *,
    rngs: nnx.Rngs,
) -> tuple[Actor, Critic]:
    cnn = AtariCNNEncoder(
        output_dim=cfg.algorithm.critic_hidden_dim,
        rngs=rngs,
    )
    actor_encoder = nnx.Sequential(
        nnx.clone(cnn),
        nnx.relu,
        nnx.Linear(
            in_features=cfg.algorithm.critic_hidden_dim,
            out_features=action_space.n,
            rngs=rngs,
        ),
    )
    actor = make_discrete_actor(
        cfg,
        observation_space=observation_space,
        action_space=action_space,
        encoder=actor_encoder,
        rngs=rngs,
    )
    critic = make_discrete_critic(
        cfg,
        observation_space=observation_space,
        action_space=action_space,
        encoder=nnx.clone(cnn),
        rngs=rngs,
    )
    return actor, critic<|MERGE_RESOLUTION|>--- conflicted
+++ resolved
@@ -63,6 +63,7 @@
         policy_head: nnx.Module,
         kl_start: float = 0.1,
         ent_start: float = 0.1,
+        d: int = 0,
         asymmetric_obs: bool = False,
     ):
         self.feature_encoder = feature_encoder
@@ -70,6 +71,7 @@
         self.asymmetric_obs = asymmetric_obs
         self.log_lagrangian = nnx.Param(jnp.ones(1) * math.log(kl_start))
         self.log_temperature = nnx.Param(jnp.ones(1) * math.log(ent_start))
+        self.d = d
 
     def __call__(self, obs: jax.Array, scale: jax.Array = 1.0) -> distrax.Distribution:
         if self.asymmetric_obs:
@@ -237,7 +239,6 @@
             output_skip=hparams.use_actor_skip,
             rngs=rngs,
         )
-<<<<<<< HEAD
     actor = Actor(
         feature_encoder=actor_encoder,
         policy_head=DiscretePolicyHead(),
@@ -261,79 +262,6 @@
         feature_encoder = encoder
     else:
         feature_encoder = MLP(
-=======
-        start_value = math.log(ent_start)
-        kl_start_value = math.log(kl_start)
-        self.temperature_log_param = nnx.Param(jnp.ones(1) * start_value)
-        self.lagrangian_log_param = nnx.Param(jnp.ones(1) * kl_start_value)
-        self.min_std = min_std
-        self.d = action_space.shape[0]
-
-    def actor(
-        self, obs: jax.Array, scale: float | jax.Array = 1.0
-    ) -> distrax.Distribution:
-        loc = self.actor_module(obs)
-        loc, log_std = jnp.split(loc, 2, axis=-1)
-        std = (jnp.exp(log_std) + self.min_std) * scale
-        pi = distrax.Transformed(distrax.Normal(loc=loc, scale=std), distrax.Tanh())
-        pi = distrax.Independent(pi, reinterpreted_batch_ndims=1)
-        return pi
-
-    def det_action(self, obs: jax.Array) -> jax.Array:
-        loc = self.actor_module(obs)
-        loc, _ = jnp.split(loc, 2, axis=-1)
-        return jnp.tanh(loc)
-
-    def temperature(self) -> jax.Array:
-        return jnp.exp(self.temperature_log_param.value)
-
-    def lagrangian(self) -> jax.Array:
-        return jnp.exp(self.lagrangian_log_param.value)
-
-    def __call__(self, obs: jax.Array) -> jax.Array:
-        loc = self.actor_module(obs)
-        loc, std = jnp.split(loc, 2, axis=-1)
-        return jnp.tanh(loc), std, self.temperature(), self.lagrangian()
-
-
-class GumbleSoftmaxDistribution(distrax.Distribution):
-    def __init__(self, logits: jax.Array, temperature: jax.Array):
-        self.logits = logits
-        self.temperature = temperature
-
-    def sample(self, seed=None):
-        return distrax.RelaxedOneHotCategorical(
-            temperature=self.temperature, logits=self.logits
-        ).sample(seed=seed)
-
-    def log_prob(self, value: jax.Array) -> jax.Array:
-        return distrax.RelaxedOneHotCategorical(
-            temperature=self.temperature, logits=self.logits
-        ).log_prob(value)
-
-    def sample_and_log_prob(self, *, seed, sample_shape=...):
-        sample = self.sample(seed=seed)
-        log_prob = self.log_prob(sample)
-        return sample, log_prob
-
-
-class SACDiscreteActorNetworks(nnx.Module):
-    def __init__(
-        self,
-        observation_space: Box,
-        action_space: Discrete,
-        hidden_dim: int = 512,
-        ent_start: float = 0.1,
-        kl_start: float = 0.1,
-        use_norm: bool = True,
-        layers: int = 2,
-        min_std: float = 0.1,
-        use_skip: bool = False,
-        *,
-        rngs: nnx.Rngs,
-    ):
-        self.actor_module = FCNN(
->>>>>>> eb285263
             in_features=observation_space.shape[0],
             out_features=hparams.critic_hidden_dim,
             hidden_dim=hparams.critic_hidden_dim,
@@ -346,61 +274,6 @@
             output_skip=hparams.use_critic_skip,
             rngs=rngs,
         )
-<<<<<<< HEAD
-=======
-        start_value = math.log(ent_start)
-        kl_start_value = math.log(kl_start)
-        self.temperature_log_param = nnx.Param(jnp.ones(1) * start_value)
-        self.lagrangian_log_param = nnx.Param(jnp.ones(1) * kl_start_value)
-        self.min_std = min_std
-        self.d = action_space.n
-
-    def actor(
-        self, obs: jax.Array, scale: float | jax.Array = 1.0
-    ) -> distrax.Distribution:
-        loc = self.actor_module(obs)
-        pi = distrax.Categorical(logits=loc / scale)
-        return pi
-
-    def det_action(self, obs: jax.Array) -> jax.Array:
-        loc = self.actor_module(obs)
-        return jnp.argmax(loc, axis=-1)
-
-    def temperature(self) -> jax.Array:
-        return jnp.exp(self.temperature_log_param.value)
-
-    def lagrangian(self) -> jax.Array:
-        return jnp.exp(self.lagrangian_log_param.value)
-
-
-
-class Critic(nnx.Module):
-    def __init__(
-        self,
-        q_network: ContinuousCategoricalCriticNetwork | DiscreteCategoricalCriticNetwork,
-        asymmetric_obs: bool = False,
-    ):
-        self.q_network = q_network
-        self.asymmetric_obs = asymmetric_obs
-
-    def __call__(self, obs: jax.Array, action: jax.Array = None) -> jax.Array:
-        if self.asymmetric_obs:
-            assert (
-                isinstance(obs, dict) and "privileged_state" in obs
-            ), "Privileged state must be provided for asymmetric observations."
-            obs = obs["privileged_state"]
-        return self.q_network(obs, action)
-    
-class Actor(nnx.Module):
-    def __init__(
-        self,
-        actor_network: SACActorNetworks | SACDiscreteActorNetworks,
-        asymmetric_obs: bool = False,
-    ):
-        self.actor_network = actor_network
-        self.asymmetric_obs = asymmetric_obs
-        self.d = actor_network.d
->>>>>>> eb285263
 
     q_network = nnx.Sequential(
         StateActionInput(
